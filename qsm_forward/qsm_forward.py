"""
Author: Ashley Stewart <a.stewart.au@gmail.com>

"""

import numpy as np
from dipy.denoise.gibbs import gibbs_removal
from nilearn.image import resample_img

import json
import os
import nibabel as nib
import numpy as np

class TissueParams:
    """
    A class used to represent tissue parameters.

    Attributes
    ----------
    chi_path : str or ndarray
        The path to the Chi file or a 3D numpy array containing Chi values.
    M0_path : str or ndarray
        The path to the M0 file or a 3D numpy array containing M0 values.
    R1_path : str or ndarray
        The path to the R1 file or a 3D numpy array containing R1 values.
    R2star_path : str or ndarray
        The path to the R2* file or a 3D numpy array containing R2* values.
    mask_path : str or ndarray
        The path to the brain mask file or a 3D numpy array containing brain mask values.
    seg_path : str or ndarray
        The path to the segmentation file or a 3D numpy array containing segmentation values.
    """

    def __init__(
            self,
            root_dir = "",
            chi = "ChiModelMIX_noCalc.nii.gz",
            M0 = "M0.nii.gz",
            R1 = "R1.nii.gz",
            R2star = "R2star.nii.gz",
            mask = "BrainMask.nii.gz",
            seg = "SegmentedModel.nii.gz",
            apply_mask = False
    ):
        if isinstance(chi, str) and not os.path.exists(os.path.join(root_dir, chi)):
            raise ValueError(f"Path to chi is invalid! ({os.path.join(root_dir, chi)})")
        self._chi = os.path.join(root_dir, chi) if isinstance(chi, str) and os.path.exists(os.path.join(root_dir, chi)) else chi if not isinstance(chi, str) else None
        self._M0 = os.path.join(root_dir, M0) if isinstance(M0, str) and os.path.exists(os.path.join(root_dir, M0)) else M0 if not isinstance(M0, str) else None
        self._R1 = os.path.join(root_dir, R1) if isinstance(R1, str) and os.path.exists(os.path.join(root_dir, R1)) else R1 if not isinstance(R1, str) else None
        self._R2star = os.path.join(root_dir, R2star) if isinstance(R2star, str) and os.path.exists(os.path.join(root_dir, R2star)) else R2star if not isinstance(R2star, str) else None
        self._mask = os.path.join(root_dir, mask) if isinstance(mask, str) and os.path.exists(os.path.join(root_dir, mask)) else mask if not isinstance(mask, str) else None
        self._seg = os.path.join(root_dir, seg) if isinstance(seg, str) and os.path.exists(os.path.join(root_dir, seg)) else seg if not isinstance(seg, str) else None
        self._apply_mask = apply_mask

    @property
    def voxel_size(self):
        zooms = self.nii_header.get_zooms()
        return zooms if len(zooms) == 3 else np.array([zooms[0] for i in range(3)])

    @property
    def nii_header(self):
        if isinstance(self._chi, str):
            return nib.load(self._chi).header
        header = nib.Nifti1Header()
        return header
    
    @property
    def nii_affine(self):
        if isinstance(self._chi, str):
            return nib.load(self._chi).affine
        return np.eye(4)

    def _do_apply_mask(self, nii): return nib.Nifti1Image(dataobj=nii.get_fdata() * self.mask.get_fdata(), affine=nii.affine, header=nii.header) if self._apply_mask else nii

    @property
    def chi(self): return self._do_apply_mask(nib.load(self._chi) if isinstance(self._chi, str) else nib.Nifti1Image(self._chi, affine=self.nii_affine, header=self.nii_header))

    @property
    def mask(self): return nib.load(self._mask) if isinstance(self._mask, str) else nib.Nifti1Image(self._mask or np.array(self._chi != 0), affine=self.nii_affine, header=self.nii_header)

    @property
<<<<<<< HEAD
    def M0(self): return nib.load(self._M0) if isinstance(self._M0, str) else nib.Nifti1Image(self._M0 or np.full((self.chi.get_fdata().shape), 1), affine=self.nii_affine, header=self.nii_header)

    @property
    def R1(self): return nib.load(self._R1) if isinstance(self._R1, str) else nib.Nifti1Image(self._R1 or np.full((self.chi.get_fdata().shape), 1), affine=self.nii_affine, header=self.nii_header)
    
    @property
    def R2star(self): return nib.load(self._R2star) if isinstance(self._R2star, str) else nib.Nifti1Image(self._R2star or np.full((self.chi.get_fdata().shape), 50), affine=self.nii_affine, header=self.nii_header)
=======
    def M0(self): return self._do_apply_mask(nib.load(self._M0) if isinstance(self._M0, str) else nib.Nifti1Image(self._M0 or np.array(self.mask.get_fdata() * 1), affine=self.nii_affine, header=self.nii_header))

    @property
    def R1(self): return self._do_apply_mask(nib.load(self._R1) if isinstance(self._R1, str) else nib.Nifti1Image(self._R1 or np.array(self.mask.get_fdata() * 1), affine=self.nii_affine, header=self.nii_header))
    
    @property
    def R2star(self): return self._do_apply_mask(nib.load(self._R2star) if isinstance(self._R2star, str) else nib.Nifti1Image(self._R2star or np.array(self.mask.get_fdata() * 50), affine=self.nii_affine, header=self.nii_header))
>>>>>>> 939280c4
    
    @property
    def seg(self): return nib.load(self._seg) if isinstance(self._seg, str) else nib.Nifti1Image(self._seg or self.mask.get_fdata(), affine=self.nii_affine, header=self.nii_header)
    

class ReconParams:
    """
    A class used to represent reconstruction parameters.

    Attributes
    ----------
    subject : str
        The ID of the subject.
    session : str
        The ID of the session.
    run : int
        The run number.
    TR : float
        Repetition time (in seconds).
    TEs : np.array
        Echo times (in seconds).
    flip_angle : int
        Flip angle (in degrees).
    B0 : int
        Magnetic field strength (in Tesla).
    B0_dir : np.array
        B0 field direction.
    phase_offset : int
        Phase offset (in radians).
    generate_phase_offset : bool
        Boolean to control phase offset generation.
    generate_shim_field : bool
        Boolean to control shim field generation.
    voxel_size : np.array
        Voxel size (in mm).
    peak_snr : float
        Peak signal-to-noise ratio.
    random_seed : int
        Random seed to use for noise.
    """

    def __init__(
            self,
            subject="1",
            session="1",
            run="1",
            TR=50e-3,
            TEs=np.array([ 4e-3, 12e-3, 20e-3, 28e-3 ]),
            flip_angle=15,
            B0=7,
            B0_dir=np.array([0, 0, 1]),
            phase_offset=0,
            generate_phase_offset=True,
            generate_shim_field=True,
            voxel_size=np.array([1.0, 1.0, 1.0]),
            peak_snr=np.inf,
            random_seed=None
        ):
        self.subject = subject
        self.session = session
        self.run = run
        self.TR = TR
        self.TEs = TEs
        self.flip_angle = flip_angle
        self.B0 = B0
        self.B0_dir = B0_dir
        self.phase_offset = phase_offset
        self.generate_phase_offset = generate_phase_offset
        self.generate_shim_field = generate_shim_field
        self.voxel_size = voxel_size
        self.peak_snr = peak_snr
        self.random_seed = random_seed

def generate_bids(tissue_params: TissueParams, recon_params: ReconParams, bids_dir):
    """
    Simulate T2*-weighted magnitude and phase images and save the outputs in the BIDS-compliant format.

    This function simulates a T2*-weighted MRI signal based on a ground truth susceptibility map,
    and saves the outputs (images, JSON headers) in the BIDS-compliant format in the specified
    directory.

    Parameters
    ----------
    tissue_params : TissueParams
        Provides paths to different tissue parameter files or the 3D numpy arrays themselves.
    recon_params : ReconParams
        Provides parameters for the simulated reconstruction.
    bids_dir : str
        The directory where the BIDS-formatted outputs will be saved.

    Returns
    -------
    None
        Outputs are saved as files in the bids_dir directory.

    """

    # create output directories
    print("Creating output directory...")
    os.makedirs(bids_dir, exist_ok=True)
    
    # recon name
    recon_name = f"sub-{recon_params.subject}_ses-{recon_params.session}_run-{recon_params.run}"
    session_dir = os.path.join(bids_dir, f"sub-{recon_params.subject}", f"ses-{recon_params.session}")
    os.makedirs(os.path.join(session_dir, 'anat'), exist_ok=True)
    os.makedirs(os.path.join(session_dir, 'extra_data'), exist_ok=True)

    # random number generator for noise etc.
    rng = np.random.default_rng(recon_params.random_seed)

    # image-space resizing
    print("Image-space resizing of chi...")
    chi_downsampled_nii = resize(tissue_params.chi, recon_params.voxel_size)
    nib.save(chi_downsampled_nii, filename=os.path.join(session_dir, "extra_data", f"{recon_name}_chi.nii"))
    print("Image-space cropping of mask...")
    nib.save(resize(tissue_params.mask, recon_params.voxel_size, 'nearest'), filename=os.path.join(session_dir, "extra_data", f"{recon_name}_mask.nii"))
    print("Image-space cropping of segmentation...")
    nib.save(resize(tissue_params.seg, recon_params.voxel_size, 'nearest'), filename=os.path.join(session_dir, "extra_data", f"{recon_name}_segmentation.nii"))

    # calculate field
    print("Computing field model...")
    field = generate_field(tissue_params.chi.get_fdata(), voxel_size=tissue_params.voxel_size, B0_dir=recon_params.B0_dir)
    nib.save(resize(nib.Nifti1Image(dataobj=np.array(field, dtype=np.float32), affine=tissue_params.nii_affine, header=tissue_params.nii_header), recon_params.voxel_size), filename=os.path.join(session_dir, "extra_data", f"{recon_name}_field.nii"))

    # simulate shim field
    if recon_params.generate_shim_field:
        print("Computing shim fields...")
        _, field, _ = generate_shimmed_field(field, tissue_params.mask.get_fdata(), order=2)

    # phase offset
    if recon_params.generate_phase_offset:
        print("Computing phase offset...")
        phase_offset = recon_params.phase_offset + generate_phase_offset(tissue_params.M0.get_fdata(), tissue_params.mask.get_fdata(), tissue_params.M0.get_fdata().shape)

    # signal model
    multiecho = len(recon_params.TEs) > 1
    for i in range(len(recon_params.TEs)):
        print(f"Computing MR signal for echo {i+1}...")
        recon_name_i = f"{recon_name}_echo-{i+1}" if multiecho else recon_name

        sigHR = generate_signal(
            field=field,
            B0=recon_params.B0,
            TR=recon_params.TR,
            TE=recon_params.TEs[i],
            flip_angle=recon_params.flip_angle,
            phase_offset=phase_offset,
            R1=tissue_params.R1.get_fdata(),
            R2star=tissue_params.R2star.get_fdata(),
            M0=tissue_params.M0.get_fdata()
        )
    
        # k-space cropping of sigHR
        print(f"k-space cropping of MR signal for echo {i+1}...")
        resolution = np.array(np.round((np.array(tissue_params.chi.header.get_zooms()) / recon_params.voxel_size) * np.array(tissue_params.chi.header.get_data_shape())), dtype=int)
        sigHR_cropped = crop_kspace(sigHR, resolution)
        del sigHR

        # noise
        print(f"Simulating noise for echo {i+1}...")
        sigHR_cropped_noisy = add_noise(sigHR_cropped, peak_snr=recon_params.peak_snr, rng=rng)
        del sigHR_cropped

        # save nifti images
        mag_filename = f"{recon_name_i}_part-mag" + ("_MEGRE" if multiecho else "_T2starw")
        phs_filename = f"{recon_name_i}_part-phase" + ("_MEGRE" if multiecho else "_T2starw")
        nib.save(nib.Nifti1Image(dataobj=np.abs(sigHR_cropped_noisy)*500, affine=chi_downsampled_nii.affine, header=chi_downsampled_nii.header), filename=os.path.join(session_dir, "anat", f"{mag_filename}.nii"))
        nib.save(nib.Nifti1Image(dataobj=np.angle(sigHR_cropped_noisy), affine=chi_downsampled_nii.affine, header=chi_downsampled_nii.header), filename=os.path.join(session_dir, "anat", f"{phs_filename}.nii"))

        # json header
        print(f"Creating JSON headers...")
        json_dict = { 'EchoTime': recon_params.TEs[i], 'MagneticFieldStrength': recon_params.B0, 'EchoNumber': i+1, 'ProtocolName': 'T2starw', 'ConversionSoftware': 'qsm-forward' }

        json_dict_phs = json_dict.copy()
        json_dict_phs['ImageType'] = ['P', 'PHASE']
        json_dict_mag = json_dict.copy()
        json_dict_mag['ImageType'] = ['M', 'MAGNITUDE']

        with open(os.path.join(session_dir, "anat", f"{mag_filename}.json"), 'w') as mag_json_file:
            json.dump(json_dict_mag, mag_json_file)
        with open(os.path.join(session_dir, "anat", f"{phs_filename}.json"), 'w') as phs_json_file:
            json.dump(json_dict_phs, phs_json_file)

    print("Done!")


def generate_field(chi, voxel_size=[1, 1, 1], B0_dir=[0, 0, 1]):
    """
    Perform the forward convolution operation.

    This function performs the forward convolution step of the QSM simulation.

    Parameters
    ----------
    chi : numpy.ndarray
        The susceptibility distribution array.

    Returns
    -------
    numpy.ndarray
        The resulting magnetic field array after the forward convolution operation.

    """
    dims = np.array(chi.shape)
    D = _generate_3d_dipole_kernel(data_shape=dims, voxel_size=voxel_size, B0_dir=B0_dir)
    
    chitemp = np.ones(2 * dims) * chi[-1, -1, -1]
    chitemp[:dims[0], :dims[1], :dims[2]] = chi
    field = np.real(np.fft.ifftn(np.fft.fftn(chitemp) * D))
    field = field[:dims[0], :dims[1], :dims[2]]

    return field

def generate_phase_offset(M0, mask, dims):
    """
    Generate a suitable phase offset.

    Parameters
    ----------
    M0 : numpy.ndarray
        The initial magnetization.
    mask : numpy.ndarray
        A binary mask that indicates the internal region of interest.
    dims : tuple of int
        The dimensions of the input image.

    Returns
    -------
    numpy.ndarray
        The phase offset of the input image.

    """

    c, w = _center_of_mass(M0)
    
    x, y, z = np.meshgrid(
        np.arange(1, dims[1]+1)-c[1],
        np.arange(1, dims[0]+1)-c[0],
        np.arange(1, dims[2]+1)-c[2]
    )
    
    temp = (x/w[1])**2 + (y/w[0])**2 + (z/w[2])**2
    
    max_temp = np.max(temp[mask != 0])
    min_temp = np.min(temp[mask != 0])
    
    phase_offset = -temp / (max_temp - min_temp) * np.pi

    return phase_offset


def generate_shimmed_field(field, mask, order=2):
    """
    Simulate field shimming by fitting the field with second- and third-order Legendre polynomials.

    Parameters
    ----------
    field : numpy.ndarray
        3D array representing the magnetic field to fit.
    mask : numpy.ndarray
        3D binary array. Must be the same shape as `field`. A True value at a coordinate will 
        include that point in the fit.
    order : int, optional
        The order of the polynomial to fit. Must be 0, 1, or 2. Default is 2.

    Returns
    -------
    FIT3D : numpy.ndarray
        3D array representing the fitted field.
    Residuals : numpy.ndarray
        3D array representing the residuals of the fit.
    b : numpy.ndarray
        1D array representing the coefficients of the fitted polynomial.

    Raises
    ------
    ValueError
        If `field` and `mask` shapes are not the same.
    """

    dim = field.shape
    
    ## for volume fitting
    #mask = np.ones(mask.shape)
    indices = np.nonzero(mask)
    x1, y1, z1 = indices
    R = field[indices]
    b = None
    
    if len(indices[0]) > (3*order)**2:
        model = _create_model(x1, y1, z1, dim, order)
        b = np.linalg.pinv(model) @ R
        temp = R - model @ b
        del model, R
        
        indices = np.meshgrid(*[range(d) for d in dim], indexing='ij')
        x1, y1, z1 = [ind.flatten() for ind in indices]
        model = _create_model(x1, y1, z1, dim, order)
        
        Fit = model @ b
        del model
        
        FIT3D = Fit.reshape(dim)
        Residuals = (field-FIT3D)
    else:
        FIT3D = np.zeros_like(field)
        Residuals = (field-FIT3D) * mask
    
    return FIT3D, Residuals, b

def generate_signal(field, B0=3, TR=1, TE=30e-3, flip_angle=90, phase_offset=0, R1=1, R2star=50, M0=1):
    """
    Compute the MRI signal based on the given parameters.

    Parameters
    ----------
    field : numpy.ndarray
        The magnetic field distribution.
    B0 : float, optional
        The main magnetic field strength. Default is 3.
    TR : float, optional
        The repetition time. Default is 1.
    TE : float, optional
        The echo time. Default is 30e-3.
    flip_angle : float, optional
        The flip angle in degrees. Default is 90.
    phase_offset : float, optional
        The phase offset. Default is 0.
    R1 : float or numpy.ndarray, optional
        The longitudinal relaxation rate. Can be a single value or a 3D numpy array. Default is 1.
    R2star : float or numpy.ndarray, optional
        The effective transverse relaxation rate. Can be a single value or a 3D numpy array. Default is 50.
    M0 : float or numpy.ndarray, optional
        The equilibrium magnetization. Can be a single value or a 3D numpy array. Default is 1.

    Returns
    -------
    numpy.ndarray
        The computed MRI signal.

    """

    sigHR = M0 * np.exp(1j * (2 * np.pi * field * B0 * 42.58 * TE + phase_offset)) * np.exp(-TE * R2star) \
        * (1 - np.exp(-TR * R1)) * np.sin(np.deg2rad(flip_angle)) / (1 - np.cos(np.deg2rad(flip_angle)) * np.exp(-TR * R1))
    sigHR[np.isnan(sigHR)]

    return sigHR

def add_noise(sig, peak_snr=np.inf, rng=None):
    """
    Add complex Gaussian noise to a signal.

    Parameters
    ----------
    sig : numpy.ndarray
        The input signal to which noise will be added.
    peak_snr : float, optional
        The peak signal-to-noise ratio, by default np.inf
    rng : numpy.random.Generator, optional
        A random number Generator. If None, a new Generator will be created.

    Returns
    -------
    numpy.ndarray
        The input signal with added noise.
    """

    # Create a new RNG if one was not provided
    if rng is None:
        rng = np.random.default_rng()

    noise = rng.standard_normal(sig.shape) + 1j * rng.standard_normal(sig.shape)
    sig_noisy = sig + (noise * np.max(np.abs(sig))) / peak_snr
    return sig_noisy


def resize(nii, voxel_size, interpolation='continuous'):
    """
    Resize a Nifti image to a voxel size.

    Parameters
    ----------
    nii : nibabel.nifti1.Nifti1Image
        The input Nifti image.
    voxel_size : list of float
        The desired voxel size after resizing.
    interpolation : str
        Can be 'continuous', 'linear', or 'nearest'. Indicates the resample method. Default='continuous'.

    Returns
    -------
    nibabel.nifti1.Nifti1Image
        The resized Nifti image.

    """
    
    target_shape = np.array(np.round((np.array(nii.header.get_zooms()) / voxel_size) * np.array(nii.header.get_data_shape())), dtype=int)
    target_affine = np.diag(list(voxel_size) + [1])
    
    return resample_img(
        nii,
        target_affine=target_affine,
        target_shape=target_shape,
        interpolation=interpolation
    )


def crop_imagespace(x, shape):
    """
    Crop a nD matrix around its center.

    Parameters
    ----------
    x : numpy.ndarray
        The input n-dimensional matrix.
    shape : tuple of int
        The desired shape after cropping.

    Returns
    -------
    numpy.ndarray
        The cropped matrix.

    """
        
    m = np.array(x.shape)
    s = np.array(shape)
    if s.size < m.size:
        s = np.concatenate((s, np.ones(m.size - s.size, dtype=int)))
    if np.array_equal(m, s):
        res = x
        return res
    idx = []
    for n in range(s.size):
        start = np.floor_divide(m[n], 2) + np.ceil(-s[n] / 2)
        end = np.floor_divide(m[n], 2) + np.ceil(s[n] / 2)
        idx.append(slice(int(start), int(end)))
    res = x[tuple(idx)]
    return res

def crop_kspace(volume, dims, scaling=True, gibbs_correction=True):
    """
    Crop a 3D volume in k-space and apply optional scaling and Gibbs ringing correction.

    Parameters
    ----------
    volume : numpy.ndarray
        The input 3D volume.
    dims : tuple of int
        The desired dimensions after cropping.
    scaling : bool, optional
        Whether to scale the cropped volume to maintain the total energy. Default is True.
    gibbs_correction : bool, optional
        Whether to apply Gibbs ringing correction. Default is True.

    Returns
    -------
    numpy.ndarray
        The cropped volume.

    """

    working_volume = np.fft.ifftn(np.fft.ifftshift(crop_imagespace(np.fft.fftshift(np.fft.fftn(volume)), dims)))
    
    # gibbs correction is only needed for non-complex volumes
    if not np.iscomplexobj(volume):
        working_volume = np.real(working_volume)
        
        if gibbs_correction:
            working_volume = gibbs_removal(gibbs_removal(working_volume, slice_axis=2), slice_axis=1)

    if scaling:
        working_volume *= np.prod(dims) / np.prod(volume.shape)
    
    return working_volume


def _generate_3d_dipole_kernel(data_shape, voxel_size, B0_dir):
    """
    Generate a 3D dipole kernel.

    This function generates a 3D dipole kernel used in the forward convolution step of the QSM simulation.

    Parameters
    ----------
    data_shape : tuple of int
        The shape of the data array (nx, ny, nz).
    voxel_size : list of float
        The size of a voxel in each direction (dx, dy, dz).
    B0_dir : list of float
        The direction of the B0 field (B0x, B0y, B0z).

    Returns
    -------
    numpy.ndarray
        A 3D array representing the dipole kernel.

    """
    kx, ky, kz = np.meshgrid(
        np.arange(-data_shape[1], data_shape[1]),
        np.arange(-data_shape[0], data_shape[0]),
        np.arange(-data_shape[2], data_shape[2])
    )

    kx = kx / (2 * voxel_size[0] * np.max(np.abs(kx)))
    ky = ky / (2 * voxel_size[1] * np.max(np.abs(ky)))
    kz = kz / (2 * voxel_size[2] * np.max(np.abs(kz)))

    k2 = kx**2 + ky**2 + kz**2
    k2[k2 == 0] = np.finfo(float).eps
    D = np.fft.fftshift(1 / 3 - ((kx * B0_dir[1] + ky * B0_dir[0] + kz * B0_dir[2])**2 / k2))
    
    return D


def _center_of_mass(data):
    """
    Compute the center of mass of a 3D array.

    Parameters
    ----------
    data : numpy.ndarray
        The input 3D array.

    Returns
    -------
    tuple
        A tuple containing two arrays:
        1) The coordinates of the center of mass.
        2) The standard deviation along each axis.

    """

    data = np.abs(data)
    dims = np.shape(data)
    coord = np.zeros(len(dims))
    width = np.zeros(len(dims))

    for k in range(len(dims)):
        dimsvect = np.ones(len(dims), dtype=int)
        dimsvect[k] = dims[k]
        temp = np.multiply(data, np.reshape(np.arange(1, dims[k]+1), dimsvect))
        coord[k] = np.sum(temp)/np.sum(data)
        temp = np.multiply(data, np.power(np.reshape(np.arange(1, dims[k]+1), dimsvect)-coord[k], 2))
        width[k] = np.sqrt(np.sum(temp)/np.sum(data))

    return coord, width

def _create_model(x1, y1, z1, dim, order):
    """
    Creates a model based on x, y, z coordinates and the specified order.

    Parameters
    ----------
    x1, y1, z1 : numpy.ndarray
        1D arrays of the x, y, z coordinates respectively.
    dim : tuple of int
        The shape of the 3D space.
    order : int
        The order of the model to create. Must be 0, 1, or 2.

    Returns
    -------
    model : numpy.ndarray
        2D array where each row is the model for the corresponding point.

    Raises
    ------
    ValueError
        If order is not 0, 1, or 2.
    """
    Nsize = [1, 4, 10, 20, 35]
    N = Nsize[order+1]
    model = np.zeros((len(x1), N), dtype=float)
    
    # zeroth order
    if order >= 0:
        model[:, 0] = 1
    
    # first order
    if order >= 1:
        model[:, 1] = np.reshape(x1 - dim[0]/2, (len(x1),))
        model[:, 2] = np.reshape(y1 - dim[1]/2, (len(x1),))
        model[:, 3] = np.reshape(z1 - dim[2]/2, (len(x1),))
    
    # second order
    if order >= 2:
        model[:, 4] = model[:, 1] * model[:, 1] - model[:, 2] * model[:, 2] # siemens x^2 - y^2
        model[:, 5] = model[:, 1] * model[:, 2] # x^1 y^1 z^0 - siemens xy
        model[:, 6] = 2 * model[:, 3] * model[:, 3] - model[:, 2] * model[:, 2] - model[:, 1] * model[:, 1] # 2 z^2 - x^2 - y^2
        model[:, 7] = model[:, 2] * model[:, 3] # x^0 y^1 z^1 - siemens yz
        model[:, 8] = model[:, 3] * model[:, 1] # x^1 y^0 z^1 - siemens xz

    return model

def generate_susceptibility_phantom(resolution, background, large_cylinder_val, small_cylinder_radii, small_cylinder_vals):
    assert len(small_cylinder_radii) == len(small_cylinder_vals), "Number of small cylinders and their values should be the same"
    
    # Initialize the 3D array with the background value
    array = np.full(resolution, fill_value=background, dtype=float)

    # Calculate the center and the large radius
    center = [res//2 for res in resolution]
    large_radius = min(center[1:]) * 0.75

    # Create coordinates for the 3D array
    z,y,x = np.indices(resolution)
    
    # Calculate the lower and upper limit for the height
    lower_limit1 = (1 - 0.75) / 2 * resolution[0]
    upper_limit2 = (1 + 0.75) / 2 * resolution[0]

    lower_limit3 = (1 - 0.6) / 2 * resolution[0]
    upper_limit4 = (1 + 0.6) / 2 * resolution[0]
    
    # Create the large cylinder along x-axis
    large_cylinder = ((z-center[2])**2 + (y-center[1])**2 < large_radius**2) & (x >= lower_limit1) & (x < upper_limit2)
    array[large_cylinder] = large_cylinder_val

    # Calculate angle between each small cylinder
    angle = 2*np.pi/len(small_cylinder_radii)
    
    # Create the small cylinders
    for i, (small_radius, small_val) in enumerate(zip(small_cylinder_radii, small_cylinder_vals)):
        # Calculate center of the small cylinder
        small_center_z = center[2] + large_radius/2 * np.cos(i*angle)
        small_center_y = center[1] + large_radius/2 * np.sin(i*angle)
        
        small_cylinder = ((z-small_center_z)**2 + (y-small_center_y)**2 < small_radius**2) & (x >= lower_limit3) & (x < upper_limit4)
        array[small_cylinder] = small_val
    
    return array

def simulate_susceptibility_sources(
    simulation_dim=160,
    rectangles_total=50,
    spheres_total=50,
    sus_std=1,
    shape_size_min_factor=0.01,
    shape_size_max_factor=0.5,
    seed=None
):
    """
    This function simulates susceptibility sources by generating a three-dimensional numpy array, 
    and populating it with a certain number of randomly generated and positioned rectangular prisms and spheres.
    
    Parameters
    ----------
    simulation_dim : int
        The size of the simulation space in each dimension (i.e., the simulation space is simulation_dim^3).
        
    rectangles_total : int
        The total number of rectangular prisms to generate in the simulation space.
        
    spheres_total : int
        The total number of spheres to generate in the simulation space.
        
    sus_std : float
        The standard deviation of the Gaussian distribution from which susceptibility values are drawn.
        
    shape_size_min_factor : float
        A factor to determine the minimum size of the shapes (both rectangular prisms and spheres). 
        The actual minimum size in each dimension is calculated as simulation_dim * shape_size_min_factor.
        
    shape_size_max_factor : float
        A factor to determine the maximum size of the shapes (both rectangular prisms and spheres). 
        The actual maximum size in each dimension is calculated as simulation_dim * shape_size_max_factor.

    seed : int, optional
        A seed for the random number generator. If None, a random seed will be used.
        
    Returns
    -------
    temp_sources : ndarray
        A three-dimensional numpy array of size (simulation_dim, simulation_dim, simulation_dim) 
        that contains the simulated susceptibility sources. Rectangular prisms and spheres have susceptibility 
        values drawn from a Gaussian distribution, while all other points are set to zero.
    """

    temp_sources = np.zeros((simulation_dim, simulation_dim, simulation_dim))

    # Create a new generator instance with the provided seed if one was given
    rng = np.random.default_rng(seed)

    # Generate rectangles
    for shapes in range(rectangles_total):
        shrink_factor = 1 / ((shapes / rectangles_total + 1))
        shape_size_min = np.floor(
            simulation_dim * shrink_factor * shape_size_min_factor
        )
        shape_size_max = np.floor(
            simulation_dim * shrink_factor * shape_size_max_factor
        )

        susceptibility_value = rng.normal(loc=0.0, scale=sus_std)
        random_sizex = rng.integers(low=shape_size_min, high=shape_size_max)
        random_sizey = rng.integers(low=shape_size_min, high=shape_size_max)
        random_sizez = rng.integers(low=shape_size_min, high=shape_size_max)
        x_pos = rng.integers(simulation_dim)
        y_pos = rng.integers(simulation_dim)
        z_pos = rng.integers(simulation_dim)

        x_pos_max = x_pos + random_sizex
        if x_pos_max >= simulation_dim:
            x_pos_max = simulation_dim

        y_pos_max = y_pos + random_sizey
        if y_pos_max >= simulation_dim:
            y_pos_max = simulation_dim

        z_pos_max = z_pos + random_sizez
        if z_pos_max >= simulation_dim:
            z_pos_max = simulation_dim

        temp_sources[
            x_pos:x_pos_max, y_pos:y_pos_max, z_pos:z_pos_max
        ] = susceptibility_value

    # Generate spheres
    for sphere in range(spheres_total):
        susceptibility_value = rng.normal(loc=0.0, scale=sus_std)
        sphere_radius = rng.integers(low=shape_size_min//2, high=shape_size_max//2)
        x_center = rng.integers(simulation_dim)
        y_center = rng.integers(simulation_dim)
        z_center = rng.integers(simulation_dim)

        # Iterate over the 3D array
        for x in range(max(0, x_center-sphere_radius), min(simulation_dim, x_center+sphere_radius)):
            for y in range(max(0, y_center-sphere_radius), min(simulation_dim, y_center+sphere_radius)):
                for z in range(max(0, z_center-sphere_radius), min(simulation_dim, z_center+sphere_radius)):
                    # Determine if this point is inside the sphere
                    if (x - x_center) ** 2 + (y - y_center) ** 2 + (z - z_center) ** 2 <= sphere_radius ** 2:
                        temp_sources[x, y, z] = susceptibility_value

    return temp_sources


<|MERGE_RESOLUTION|>--- conflicted
+++ resolved
@@ -1,836 +1,826 @@
-"""
-Author: Ashley Stewart <a.stewart.au@gmail.com>
-
-"""
-
-import numpy as np
-from dipy.denoise.gibbs import gibbs_removal
-from nilearn.image import resample_img
-
-import json
-import os
-import nibabel as nib
-import numpy as np
-
-class TissueParams:
-    """
-    A class used to represent tissue parameters.
-
-    Attributes
-    ----------
-    chi_path : str or ndarray
-        The path to the Chi file or a 3D numpy array containing Chi values.
-    M0_path : str or ndarray
-        The path to the M0 file or a 3D numpy array containing M0 values.
-    R1_path : str or ndarray
-        The path to the R1 file or a 3D numpy array containing R1 values.
-    R2star_path : str or ndarray
-        The path to the R2* file or a 3D numpy array containing R2* values.
-    mask_path : str or ndarray
-        The path to the brain mask file or a 3D numpy array containing brain mask values.
-    seg_path : str or ndarray
-        The path to the segmentation file or a 3D numpy array containing segmentation values.
-    """
-
-    def __init__(
-            self,
-            root_dir = "",
-            chi = "ChiModelMIX_noCalc.nii.gz",
-            M0 = "M0.nii.gz",
-            R1 = "R1.nii.gz",
-            R2star = "R2star.nii.gz",
-            mask = "BrainMask.nii.gz",
-            seg = "SegmentedModel.nii.gz",
-            apply_mask = False
-    ):
-        if isinstance(chi, str) and not os.path.exists(os.path.join(root_dir, chi)):
-            raise ValueError(f"Path to chi is invalid! ({os.path.join(root_dir, chi)})")
-        self._chi = os.path.join(root_dir, chi) if isinstance(chi, str) and os.path.exists(os.path.join(root_dir, chi)) else chi if not isinstance(chi, str) else None
-        self._M0 = os.path.join(root_dir, M0) if isinstance(M0, str) and os.path.exists(os.path.join(root_dir, M0)) else M0 if not isinstance(M0, str) else None
-        self._R1 = os.path.join(root_dir, R1) if isinstance(R1, str) and os.path.exists(os.path.join(root_dir, R1)) else R1 if not isinstance(R1, str) else None
-        self._R2star = os.path.join(root_dir, R2star) if isinstance(R2star, str) and os.path.exists(os.path.join(root_dir, R2star)) else R2star if not isinstance(R2star, str) else None
-        self._mask = os.path.join(root_dir, mask) if isinstance(mask, str) and os.path.exists(os.path.join(root_dir, mask)) else mask if not isinstance(mask, str) else None
-        self._seg = os.path.join(root_dir, seg) if isinstance(seg, str) and os.path.exists(os.path.join(root_dir, seg)) else seg if not isinstance(seg, str) else None
-        self._apply_mask = apply_mask
-
-    @property
-    def voxel_size(self):
-        zooms = self.nii_header.get_zooms()
-        return zooms if len(zooms) == 3 else np.array([zooms[0] for i in range(3)])
-
-    @property
-    def nii_header(self):
-        if isinstance(self._chi, str):
-            return nib.load(self._chi).header
-        header = nib.Nifti1Header()
-        return header
-    
-    @property
-    def nii_affine(self):
-        if isinstance(self._chi, str):
-            return nib.load(self._chi).affine
-        return np.eye(4)
-
-    def _do_apply_mask(self, nii): return nib.Nifti1Image(dataobj=nii.get_fdata() * self.mask.get_fdata(), affine=nii.affine, header=nii.header) if self._apply_mask else nii
-
-    @property
-    def chi(self): return self._do_apply_mask(nib.load(self._chi) if isinstance(self._chi, str) else nib.Nifti1Image(self._chi, affine=self.nii_affine, header=self.nii_header))
-
-    @property
-    def mask(self): return nib.load(self._mask) if isinstance(self._mask, str) else nib.Nifti1Image(self._mask or np.array(self._chi != 0), affine=self.nii_affine, header=self.nii_header)
-
-    @property
-<<<<<<< HEAD
-    def M0(self): return nib.load(self._M0) if isinstance(self._M0, str) else nib.Nifti1Image(self._M0 or np.full((self.chi.get_fdata().shape), 1), affine=self.nii_affine, header=self.nii_header)
-
-    @property
-    def R1(self): return nib.load(self._R1) if isinstance(self._R1, str) else nib.Nifti1Image(self._R1 or np.full((self.chi.get_fdata().shape), 1), affine=self.nii_affine, header=self.nii_header)
-    
-    @property
-    def R2star(self): return nib.load(self._R2star) if isinstance(self._R2star, str) else nib.Nifti1Image(self._R2star or np.full((self.chi.get_fdata().shape), 50), affine=self.nii_affine, header=self.nii_header)
-=======
-    def M0(self): return self._do_apply_mask(nib.load(self._M0) if isinstance(self._M0, str) else nib.Nifti1Image(self._M0 or np.array(self.mask.get_fdata() * 1), affine=self.nii_affine, header=self.nii_header))
-
-    @property
-    def R1(self): return self._do_apply_mask(nib.load(self._R1) if isinstance(self._R1, str) else nib.Nifti1Image(self._R1 or np.array(self.mask.get_fdata() * 1), affine=self.nii_affine, header=self.nii_header))
-    
-    @property
-    def R2star(self): return self._do_apply_mask(nib.load(self._R2star) if isinstance(self._R2star, str) else nib.Nifti1Image(self._R2star or np.array(self.mask.get_fdata() * 50), affine=self.nii_affine, header=self.nii_header))
->>>>>>> 939280c4
-    
-    @property
-    def seg(self): return nib.load(self._seg) if isinstance(self._seg, str) else nib.Nifti1Image(self._seg or self.mask.get_fdata(), affine=self.nii_affine, header=self.nii_header)
-    
-
-class ReconParams:
-    """
-    A class used to represent reconstruction parameters.
-
-    Attributes
-    ----------
-    subject : str
-        The ID of the subject.
-    session : str
-        The ID of the session.
-    run : int
-        The run number.
-    TR : float
-        Repetition time (in seconds).
-    TEs : np.array
-        Echo times (in seconds).
-    flip_angle : int
-        Flip angle (in degrees).
-    B0 : int
-        Magnetic field strength (in Tesla).
-    B0_dir : np.array
-        B0 field direction.
-    phase_offset : int
-        Phase offset (in radians).
-    generate_phase_offset : bool
-        Boolean to control phase offset generation.
-    generate_shim_field : bool
-        Boolean to control shim field generation.
-    voxel_size : np.array
-        Voxel size (in mm).
-    peak_snr : float
-        Peak signal-to-noise ratio.
-    random_seed : int
-        Random seed to use for noise.
-    """
-
-    def __init__(
-            self,
-            subject="1",
-            session="1",
-            run="1",
-            TR=50e-3,
-            TEs=np.array([ 4e-3, 12e-3, 20e-3, 28e-3 ]),
-            flip_angle=15,
-            B0=7,
-            B0_dir=np.array([0, 0, 1]),
-            phase_offset=0,
-            generate_phase_offset=True,
-            generate_shim_field=True,
-            voxel_size=np.array([1.0, 1.0, 1.0]),
-            peak_snr=np.inf,
-            random_seed=None
-        ):
-        self.subject = subject
-        self.session = session
-        self.run = run
-        self.TR = TR
-        self.TEs = TEs
-        self.flip_angle = flip_angle
-        self.B0 = B0
-        self.B0_dir = B0_dir
-        self.phase_offset = phase_offset
-        self.generate_phase_offset = generate_phase_offset
-        self.generate_shim_field = generate_shim_field
-        self.voxel_size = voxel_size
-        self.peak_snr = peak_snr
-        self.random_seed = random_seed
-
-def generate_bids(tissue_params: TissueParams, recon_params: ReconParams, bids_dir):
-    """
-    Simulate T2*-weighted magnitude and phase images and save the outputs in the BIDS-compliant format.
-
-    This function simulates a T2*-weighted MRI signal based on a ground truth susceptibility map,
-    and saves the outputs (images, JSON headers) in the BIDS-compliant format in the specified
-    directory.
-
-    Parameters
-    ----------
-    tissue_params : TissueParams
-        Provides paths to different tissue parameter files or the 3D numpy arrays themselves.
-    recon_params : ReconParams
-        Provides parameters for the simulated reconstruction.
-    bids_dir : str
-        The directory where the BIDS-formatted outputs will be saved.
-
-    Returns
-    -------
-    None
-        Outputs are saved as files in the bids_dir directory.
-
-    """
-
-    # create output directories
-    print("Creating output directory...")
-    os.makedirs(bids_dir, exist_ok=True)
-    
-    # recon name
-    recon_name = f"sub-{recon_params.subject}_ses-{recon_params.session}_run-{recon_params.run}"
-    session_dir = os.path.join(bids_dir, f"sub-{recon_params.subject}", f"ses-{recon_params.session}")
-    os.makedirs(os.path.join(session_dir, 'anat'), exist_ok=True)
-    os.makedirs(os.path.join(session_dir, 'extra_data'), exist_ok=True)
-
-    # random number generator for noise etc.
-    rng = np.random.default_rng(recon_params.random_seed)
-
-    # image-space resizing
-    print("Image-space resizing of chi...")
-    chi_downsampled_nii = resize(tissue_params.chi, recon_params.voxel_size)
-    nib.save(chi_downsampled_nii, filename=os.path.join(session_dir, "extra_data", f"{recon_name}_chi.nii"))
-    print("Image-space cropping of mask...")
-    nib.save(resize(tissue_params.mask, recon_params.voxel_size, 'nearest'), filename=os.path.join(session_dir, "extra_data", f"{recon_name}_mask.nii"))
-    print("Image-space cropping of segmentation...")
-    nib.save(resize(tissue_params.seg, recon_params.voxel_size, 'nearest'), filename=os.path.join(session_dir, "extra_data", f"{recon_name}_segmentation.nii"))
-
-    # calculate field
-    print("Computing field model...")
-    field = generate_field(tissue_params.chi.get_fdata(), voxel_size=tissue_params.voxel_size, B0_dir=recon_params.B0_dir)
-    nib.save(resize(nib.Nifti1Image(dataobj=np.array(field, dtype=np.float32), affine=tissue_params.nii_affine, header=tissue_params.nii_header), recon_params.voxel_size), filename=os.path.join(session_dir, "extra_data", f"{recon_name}_field.nii"))
-
-    # simulate shim field
-    if recon_params.generate_shim_field:
-        print("Computing shim fields...")
-        _, field, _ = generate_shimmed_field(field, tissue_params.mask.get_fdata(), order=2)
-
-    # phase offset
-    if recon_params.generate_phase_offset:
-        print("Computing phase offset...")
-        phase_offset = recon_params.phase_offset + generate_phase_offset(tissue_params.M0.get_fdata(), tissue_params.mask.get_fdata(), tissue_params.M0.get_fdata().shape)
-
-    # signal model
-    multiecho = len(recon_params.TEs) > 1
-    for i in range(len(recon_params.TEs)):
-        print(f"Computing MR signal for echo {i+1}...")
-        recon_name_i = f"{recon_name}_echo-{i+1}" if multiecho else recon_name
-
-        sigHR = generate_signal(
-            field=field,
-            B0=recon_params.B0,
-            TR=recon_params.TR,
-            TE=recon_params.TEs[i],
-            flip_angle=recon_params.flip_angle,
-            phase_offset=phase_offset,
-            R1=tissue_params.R1.get_fdata(),
-            R2star=tissue_params.R2star.get_fdata(),
-            M0=tissue_params.M0.get_fdata()
-        )
-    
-        # k-space cropping of sigHR
-        print(f"k-space cropping of MR signal for echo {i+1}...")
-        resolution = np.array(np.round((np.array(tissue_params.chi.header.get_zooms()) / recon_params.voxel_size) * np.array(tissue_params.chi.header.get_data_shape())), dtype=int)
-        sigHR_cropped = crop_kspace(sigHR, resolution)
-        del sigHR
-
-        # noise
-        print(f"Simulating noise for echo {i+1}...")
-        sigHR_cropped_noisy = add_noise(sigHR_cropped, peak_snr=recon_params.peak_snr, rng=rng)
-        del sigHR_cropped
-
-        # save nifti images
-        mag_filename = f"{recon_name_i}_part-mag" + ("_MEGRE" if multiecho else "_T2starw")
-        phs_filename = f"{recon_name_i}_part-phase" + ("_MEGRE" if multiecho else "_T2starw")
-        nib.save(nib.Nifti1Image(dataobj=np.abs(sigHR_cropped_noisy)*500, affine=chi_downsampled_nii.affine, header=chi_downsampled_nii.header), filename=os.path.join(session_dir, "anat", f"{mag_filename}.nii"))
-        nib.save(nib.Nifti1Image(dataobj=np.angle(sigHR_cropped_noisy), affine=chi_downsampled_nii.affine, header=chi_downsampled_nii.header), filename=os.path.join(session_dir, "anat", f"{phs_filename}.nii"))
-
-        # json header
-        print(f"Creating JSON headers...")
-        json_dict = { 'EchoTime': recon_params.TEs[i], 'MagneticFieldStrength': recon_params.B0, 'EchoNumber': i+1, 'ProtocolName': 'T2starw', 'ConversionSoftware': 'qsm-forward' }
-
-        json_dict_phs = json_dict.copy()
-        json_dict_phs['ImageType'] = ['P', 'PHASE']
-        json_dict_mag = json_dict.copy()
-        json_dict_mag['ImageType'] = ['M', 'MAGNITUDE']
-
-        with open(os.path.join(session_dir, "anat", f"{mag_filename}.json"), 'w') as mag_json_file:
-            json.dump(json_dict_mag, mag_json_file)
-        with open(os.path.join(session_dir, "anat", f"{phs_filename}.json"), 'w') as phs_json_file:
-            json.dump(json_dict_phs, phs_json_file)
-
-    print("Done!")
-
-
-def generate_field(chi, voxel_size=[1, 1, 1], B0_dir=[0, 0, 1]):
-    """
-    Perform the forward convolution operation.
-
-    This function performs the forward convolution step of the QSM simulation.
-
-    Parameters
-    ----------
-    chi : numpy.ndarray
-        The susceptibility distribution array.
-
-    Returns
-    -------
-    numpy.ndarray
-        The resulting magnetic field array after the forward convolution operation.
-
-    """
-    dims = np.array(chi.shape)
-    D = _generate_3d_dipole_kernel(data_shape=dims, voxel_size=voxel_size, B0_dir=B0_dir)
-    
-    chitemp = np.ones(2 * dims) * chi[-1, -1, -1]
-    chitemp[:dims[0], :dims[1], :dims[2]] = chi
-    field = np.real(np.fft.ifftn(np.fft.fftn(chitemp) * D))
-    field = field[:dims[0], :dims[1], :dims[2]]
-
-    return field
-
-def generate_phase_offset(M0, mask, dims):
-    """
-    Generate a suitable phase offset.
-
-    Parameters
-    ----------
-    M0 : numpy.ndarray
-        The initial magnetization.
-    mask : numpy.ndarray
-        A binary mask that indicates the internal region of interest.
-    dims : tuple of int
-        The dimensions of the input image.
-
-    Returns
-    -------
-    numpy.ndarray
-        The phase offset of the input image.
-
-    """
-
-    c, w = _center_of_mass(M0)
-    
-    x, y, z = np.meshgrid(
-        np.arange(1, dims[1]+1)-c[1],
-        np.arange(1, dims[0]+1)-c[0],
-        np.arange(1, dims[2]+1)-c[2]
-    )
-    
-    temp = (x/w[1])**2 + (y/w[0])**2 + (z/w[2])**2
-    
-    max_temp = np.max(temp[mask != 0])
-    min_temp = np.min(temp[mask != 0])
-    
-    phase_offset = -temp / (max_temp - min_temp) * np.pi
-
-    return phase_offset
-
-
-def generate_shimmed_field(field, mask, order=2):
-    """
-    Simulate field shimming by fitting the field with second- and third-order Legendre polynomials.
-
-    Parameters
-    ----------
-    field : numpy.ndarray
-        3D array representing the magnetic field to fit.
-    mask : numpy.ndarray
-        3D binary array. Must be the same shape as `field`. A True value at a coordinate will 
-        include that point in the fit.
-    order : int, optional
-        The order of the polynomial to fit. Must be 0, 1, or 2. Default is 2.
-
-    Returns
-    -------
-    FIT3D : numpy.ndarray
-        3D array representing the fitted field.
-    Residuals : numpy.ndarray
-        3D array representing the residuals of the fit.
-    b : numpy.ndarray
-        1D array representing the coefficients of the fitted polynomial.
-
-    Raises
-    ------
-    ValueError
-        If `field` and `mask` shapes are not the same.
-    """
-
-    dim = field.shape
-    
-    ## for volume fitting
-    #mask = np.ones(mask.shape)
-    indices = np.nonzero(mask)
-    x1, y1, z1 = indices
-    R = field[indices]
-    b = None
-    
-    if len(indices[0]) > (3*order)**2:
-        model = _create_model(x1, y1, z1, dim, order)
-        b = np.linalg.pinv(model) @ R
-        temp = R - model @ b
-        del model, R
-        
-        indices = np.meshgrid(*[range(d) for d in dim], indexing='ij')
-        x1, y1, z1 = [ind.flatten() for ind in indices]
-        model = _create_model(x1, y1, z1, dim, order)
-        
-        Fit = model @ b
-        del model
-        
-        FIT3D = Fit.reshape(dim)
-        Residuals = (field-FIT3D)
-    else:
-        FIT3D = np.zeros_like(field)
-        Residuals = (field-FIT3D) * mask
-    
-    return FIT3D, Residuals, b
-
-def generate_signal(field, B0=3, TR=1, TE=30e-3, flip_angle=90, phase_offset=0, R1=1, R2star=50, M0=1):
-    """
-    Compute the MRI signal based on the given parameters.
-
-    Parameters
-    ----------
-    field : numpy.ndarray
-        The magnetic field distribution.
-    B0 : float, optional
-        The main magnetic field strength. Default is 3.
-    TR : float, optional
-        The repetition time. Default is 1.
-    TE : float, optional
-        The echo time. Default is 30e-3.
-    flip_angle : float, optional
-        The flip angle in degrees. Default is 90.
-    phase_offset : float, optional
-        The phase offset. Default is 0.
-    R1 : float or numpy.ndarray, optional
-        The longitudinal relaxation rate. Can be a single value or a 3D numpy array. Default is 1.
-    R2star : float or numpy.ndarray, optional
-        The effective transverse relaxation rate. Can be a single value or a 3D numpy array. Default is 50.
-    M0 : float or numpy.ndarray, optional
-        The equilibrium magnetization. Can be a single value or a 3D numpy array. Default is 1.
-
-    Returns
-    -------
-    numpy.ndarray
-        The computed MRI signal.
-
-    """
-
-    sigHR = M0 * np.exp(1j * (2 * np.pi * field * B0 * 42.58 * TE + phase_offset)) * np.exp(-TE * R2star) \
-        * (1 - np.exp(-TR * R1)) * np.sin(np.deg2rad(flip_angle)) / (1 - np.cos(np.deg2rad(flip_angle)) * np.exp(-TR * R1))
-    sigHR[np.isnan(sigHR)]
-
-    return sigHR
-
-def add_noise(sig, peak_snr=np.inf, rng=None):
-    """
-    Add complex Gaussian noise to a signal.
-
-    Parameters
-    ----------
-    sig : numpy.ndarray
-        The input signal to which noise will be added.
-    peak_snr : float, optional
-        The peak signal-to-noise ratio, by default np.inf
-    rng : numpy.random.Generator, optional
-        A random number Generator. If None, a new Generator will be created.
-
-    Returns
-    -------
-    numpy.ndarray
-        The input signal with added noise.
-    """
-
-    # Create a new RNG if one was not provided
-    if rng is None:
-        rng = np.random.default_rng()
-
-    noise = rng.standard_normal(sig.shape) + 1j * rng.standard_normal(sig.shape)
-    sig_noisy = sig + (noise * np.max(np.abs(sig))) / peak_snr
-    return sig_noisy
-
-
-def resize(nii, voxel_size, interpolation='continuous'):
-    """
-    Resize a Nifti image to a voxel size.
-
-    Parameters
-    ----------
-    nii : nibabel.nifti1.Nifti1Image
-        The input Nifti image.
-    voxel_size : list of float
-        The desired voxel size after resizing.
-    interpolation : str
-        Can be 'continuous', 'linear', or 'nearest'. Indicates the resample method. Default='continuous'.
-
-    Returns
-    -------
-    nibabel.nifti1.Nifti1Image
-        The resized Nifti image.
-
-    """
-    
-    target_shape = np.array(np.round((np.array(nii.header.get_zooms()) / voxel_size) * np.array(nii.header.get_data_shape())), dtype=int)
-    target_affine = np.diag(list(voxel_size) + [1])
-    
-    return resample_img(
-        nii,
-        target_affine=target_affine,
-        target_shape=target_shape,
-        interpolation=interpolation
-    )
-
-
-def crop_imagespace(x, shape):
-    """
-    Crop a nD matrix around its center.
-
-    Parameters
-    ----------
-    x : numpy.ndarray
-        The input n-dimensional matrix.
-    shape : tuple of int
-        The desired shape after cropping.
-
-    Returns
-    -------
-    numpy.ndarray
-        The cropped matrix.
-
-    """
-        
-    m = np.array(x.shape)
-    s = np.array(shape)
-    if s.size < m.size:
-        s = np.concatenate((s, np.ones(m.size - s.size, dtype=int)))
-    if np.array_equal(m, s):
-        res = x
-        return res
-    idx = []
-    for n in range(s.size):
-        start = np.floor_divide(m[n], 2) + np.ceil(-s[n] / 2)
-        end = np.floor_divide(m[n], 2) + np.ceil(s[n] / 2)
-        idx.append(slice(int(start), int(end)))
-    res = x[tuple(idx)]
-    return res
-
-def crop_kspace(volume, dims, scaling=True, gibbs_correction=True):
-    """
-    Crop a 3D volume in k-space and apply optional scaling and Gibbs ringing correction.
-
-    Parameters
-    ----------
-    volume : numpy.ndarray
-        The input 3D volume.
-    dims : tuple of int
-        The desired dimensions after cropping.
-    scaling : bool, optional
-        Whether to scale the cropped volume to maintain the total energy. Default is True.
-    gibbs_correction : bool, optional
-        Whether to apply Gibbs ringing correction. Default is True.
-
-    Returns
-    -------
-    numpy.ndarray
-        The cropped volume.
-
-    """
-
-    working_volume = np.fft.ifftn(np.fft.ifftshift(crop_imagespace(np.fft.fftshift(np.fft.fftn(volume)), dims)))
-    
-    # gibbs correction is only needed for non-complex volumes
-    if not np.iscomplexobj(volume):
-        working_volume = np.real(working_volume)
-        
-        if gibbs_correction:
-            working_volume = gibbs_removal(gibbs_removal(working_volume, slice_axis=2), slice_axis=1)
-
-    if scaling:
-        working_volume *= np.prod(dims) / np.prod(volume.shape)
-    
-    return working_volume
-
-
-def _generate_3d_dipole_kernel(data_shape, voxel_size, B0_dir):
-    """
-    Generate a 3D dipole kernel.
-
-    This function generates a 3D dipole kernel used in the forward convolution step of the QSM simulation.
-
-    Parameters
-    ----------
-    data_shape : tuple of int
-        The shape of the data array (nx, ny, nz).
-    voxel_size : list of float
-        The size of a voxel in each direction (dx, dy, dz).
-    B0_dir : list of float
-        The direction of the B0 field (B0x, B0y, B0z).
-
-    Returns
-    -------
-    numpy.ndarray
-        A 3D array representing the dipole kernel.
-
-    """
-    kx, ky, kz = np.meshgrid(
-        np.arange(-data_shape[1], data_shape[1]),
-        np.arange(-data_shape[0], data_shape[0]),
-        np.arange(-data_shape[2], data_shape[2])
-    )
-
-    kx = kx / (2 * voxel_size[0] * np.max(np.abs(kx)))
-    ky = ky / (2 * voxel_size[1] * np.max(np.abs(ky)))
-    kz = kz / (2 * voxel_size[2] * np.max(np.abs(kz)))
-
-    k2 = kx**2 + ky**2 + kz**2
-    k2[k2 == 0] = np.finfo(float).eps
-    D = np.fft.fftshift(1 / 3 - ((kx * B0_dir[1] + ky * B0_dir[0] + kz * B0_dir[2])**2 / k2))
-    
-    return D
-
-
-def _center_of_mass(data):
-    """
-    Compute the center of mass of a 3D array.
-
-    Parameters
-    ----------
-    data : numpy.ndarray
-        The input 3D array.
-
-    Returns
-    -------
-    tuple
-        A tuple containing two arrays:
-        1) The coordinates of the center of mass.
-        2) The standard deviation along each axis.
-
-    """
-
-    data = np.abs(data)
-    dims = np.shape(data)
-    coord = np.zeros(len(dims))
-    width = np.zeros(len(dims))
-
-    for k in range(len(dims)):
-        dimsvect = np.ones(len(dims), dtype=int)
-        dimsvect[k] = dims[k]
-        temp = np.multiply(data, np.reshape(np.arange(1, dims[k]+1), dimsvect))
-        coord[k] = np.sum(temp)/np.sum(data)
-        temp = np.multiply(data, np.power(np.reshape(np.arange(1, dims[k]+1), dimsvect)-coord[k], 2))
-        width[k] = np.sqrt(np.sum(temp)/np.sum(data))
-
-    return coord, width
-
-def _create_model(x1, y1, z1, dim, order):
-    """
-    Creates a model based on x, y, z coordinates and the specified order.
-
-    Parameters
-    ----------
-    x1, y1, z1 : numpy.ndarray
-        1D arrays of the x, y, z coordinates respectively.
-    dim : tuple of int
-        The shape of the 3D space.
-    order : int
-        The order of the model to create. Must be 0, 1, or 2.
-
-    Returns
-    -------
-    model : numpy.ndarray
-        2D array where each row is the model for the corresponding point.
-
-    Raises
-    ------
-    ValueError
-        If order is not 0, 1, or 2.
-    """
-    Nsize = [1, 4, 10, 20, 35]
-    N = Nsize[order+1]
-    model = np.zeros((len(x1), N), dtype=float)
-    
-    # zeroth order
-    if order >= 0:
-        model[:, 0] = 1
-    
-    # first order
-    if order >= 1:
-        model[:, 1] = np.reshape(x1 - dim[0]/2, (len(x1),))
-        model[:, 2] = np.reshape(y1 - dim[1]/2, (len(x1),))
-        model[:, 3] = np.reshape(z1 - dim[2]/2, (len(x1),))
-    
-    # second order
-    if order >= 2:
-        model[:, 4] = model[:, 1] * model[:, 1] - model[:, 2] * model[:, 2] # siemens x^2 - y^2
-        model[:, 5] = model[:, 1] * model[:, 2] # x^1 y^1 z^0 - siemens xy
-        model[:, 6] = 2 * model[:, 3] * model[:, 3] - model[:, 2] * model[:, 2] - model[:, 1] * model[:, 1] # 2 z^2 - x^2 - y^2
-        model[:, 7] = model[:, 2] * model[:, 3] # x^0 y^1 z^1 - siemens yz
-        model[:, 8] = model[:, 3] * model[:, 1] # x^1 y^0 z^1 - siemens xz
-
-    return model
-
-def generate_susceptibility_phantom(resolution, background, large_cylinder_val, small_cylinder_radii, small_cylinder_vals):
-    assert len(small_cylinder_radii) == len(small_cylinder_vals), "Number of small cylinders and their values should be the same"
-    
-    # Initialize the 3D array with the background value
-    array = np.full(resolution, fill_value=background, dtype=float)
-
-    # Calculate the center and the large radius
-    center = [res//2 for res in resolution]
-    large_radius = min(center[1:]) * 0.75
-
-    # Create coordinates for the 3D array
-    z,y,x = np.indices(resolution)
-    
-    # Calculate the lower and upper limit for the height
-    lower_limit1 = (1 - 0.75) / 2 * resolution[0]
-    upper_limit2 = (1 + 0.75) / 2 * resolution[0]
-
-    lower_limit3 = (1 - 0.6) / 2 * resolution[0]
-    upper_limit4 = (1 + 0.6) / 2 * resolution[0]
-    
-    # Create the large cylinder along x-axis
-    large_cylinder = ((z-center[2])**2 + (y-center[1])**2 < large_radius**2) & (x >= lower_limit1) & (x < upper_limit2)
-    array[large_cylinder] = large_cylinder_val
-
-    # Calculate angle between each small cylinder
-    angle = 2*np.pi/len(small_cylinder_radii)
-    
-    # Create the small cylinders
-    for i, (small_radius, small_val) in enumerate(zip(small_cylinder_radii, small_cylinder_vals)):
-        # Calculate center of the small cylinder
-        small_center_z = center[2] + large_radius/2 * np.cos(i*angle)
-        small_center_y = center[1] + large_radius/2 * np.sin(i*angle)
-        
-        small_cylinder = ((z-small_center_z)**2 + (y-small_center_y)**2 < small_radius**2) & (x >= lower_limit3) & (x < upper_limit4)
-        array[small_cylinder] = small_val
-    
-    return array
-
-def simulate_susceptibility_sources(
-    simulation_dim=160,
-    rectangles_total=50,
-    spheres_total=50,
-    sus_std=1,
-    shape_size_min_factor=0.01,
-    shape_size_max_factor=0.5,
-    seed=None
-):
-    """
-    This function simulates susceptibility sources by generating a three-dimensional numpy array, 
-    and populating it with a certain number of randomly generated and positioned rectangular prisms and spheres.
-    
-    Parameters
-    ----------
-    simulation_dim : int
-        The size of the simulation space in each dimension (i.e., the simulation space is simulation_dim^3).
-        
-    rectangles_total : int
-        The total number of rectangular prisms to generate in the simulation space.
-        
-    spheres_total : int
-        The total number of spheres to generate in the simulation space.
-        
-    sus_std : float
-        The standard deviation of the Gaussian distribution from which susceptibility values are drawn.
-        
-    shape_size_min_factor : float
-        A factor to determine the minimum size of the shapes (both rectangular prisms and spheres). 
-        The actual minimum size in each dimension is calculated as simulation_dim * shape_size_min_factor.
-        
-    shape_size_max_factor : float
-        A factor to determine the maximum size of the shapes (both rectangular prisms and spheres). 
-        The actual maximum size in each dimension is calculated as simulation_dim * shape_size_max_factor.
-
-    seed : int, optional
-        A seed for the random number generator. If None, a random seed will be used.
-        
-    Returns
-    -------
-    temp_sources : ndarray
-        A three-dimensional numpy array of size (simulation_dim, simulation_dim, simulation_dim) 
-        that contains the simulated susceptibility sources. Rectangular prisms and spheres have susceptibility 
-        values drawn from a Gaussian distribution, while all other points are set to zero.
-    """
-
-    temp_sources = np.zeros((simulation_dim, simulation_dim, simulation_dim))
-
-    # Create a new generator instance with the provided seed if one was given
-    rng = np.random.default_rng(seed)
-
-    # Generate rectangles
-    for shapes in range(rectangles_total):
-        shrink_factor = 1 / ((shapes / rectangles_total + 1))
-        shape_size_min = np.floor(
-            simulation_dim * shrink_factor * shape_size_min_factor
-        )
-        shape_size_max = np.floor(
-            simulation_dim * shrink_factor * shape_size_max_factor
-        )
-
-        susceptibility_value = rng.normal(loc=0.0, scale=sus_std)
-        random_sizex = rng.integers(low=shape_size_min, high=shape_size_max)
-        random_sizey = rng.integers(low=shape_size_min, high=shape_size_max)
-        random_sizez = rng.integers(low=shape_size_min, high=shape_size_max)
-        x_pos = rng.integers(simulation_dim)
-        y_pos = rng.integers(simulation_dim)
-        z_pos = rng.integers(simulation_dim)
-
-        x_pos_max = x_pos + random_sizex
-        if x_pos_max >= simulation_dim:
-            x_pos_max = simulation_dim
-
-        y_pos_max = y_pos + random_sizey
-        if y_pos_max >= simulation_dim:
-            y_pos_max = simulation_dim
-
-        z_pos_max = z_pos + random_sizez
-        if z_pos_max >= simulation_dim:
-            z_pos_max = simulation_dim
-
-        temp_sources[
-            x_pos:x_pos_max, y_pos:y_pos_max, z_pos:z_pos_max
-        ] = susceptibility_value
-
-    # Generate spheres
-    for sphere in range(spheres_total):
-        susceptibility_value = rng.normal(loc=0.0, scale=sus_std)
-        sphere_radius = rng.integers(low=shape_size_min//2, high=shape_size_max//2)
-        x_center = rng.integers(simulation_dim)
-        y_center = rng.integers(simulation_dim)
-        z_center = rng.integers(simulation_dim)
-
-        # Iterate over the 3D array
-        for x in range(max(0, x_center-sphere_radius), min(simulation_dim, x_center+sphere_radius)):
-            for y in range(max(0, y_center-sphere_radius), min(simulation_dim, y_center+sphere_radius)):
-                for z in range(max(0, z_center-sphere_radius), min(simulation_dim, z_center+sphere_radius)):
-                    # Determine if this point is inside the sphere
-                    if (x - x_center) ** 2 + (y - y_center) ** 2 + (z - z_center) ** 2 <= sphere_radius ** 2:
-                        temp_sources[x, y, z] = susceptibility_value
-
-    return temp_sources
-
-
+"""
+Author: Ashley Stewart <a.stewart.au@gmail.com>
+
+"""
+
+import numpy as np
+from dipy.denoise.gibbs import gibbs_removal
+from nilearn.image import resample_img
+
+import json
+import os
+import nibabel as nib
+import numpy as np
+
+class TissueParams:
+    """
+    A class used to represent tissue parameters.
+
+    Attributes
+    ----------
+    chi_path : str or ndarray
+        The path to the Chi file or a 3D numpy array containing Chi values.
+    M0_path : str or ndarray
+        The path to the M0 file or a 3D numpy array containing M0 values.
+    R1_path : str or ndarray
+        The path to the R1 file or a 3D numpy array containing R1 values.
+    R2star_path : str or ndarray
+        The path to the R2* file or a 3D numpy array containing R2* values.
+    mask_path : str or ndarray
+        The path to the brain mask file or a 3D numpy array containing brain mask values.
+    seg_path : str or ndarray
+        The path to the segmentation file or a 3D numpy array containing segmentation values.
+    """
+
+    def __init__(
+            self,
+            root_dir = "",
+            chi = "ChiModelMIX_noCalc.nii.gz",
+            M0 = "M0.nii.gz",
+            R1 = "R1.nii.gz",
+            R2star = "R2star.nii.gz",
+            mask = "BrainMask.nii.gz",
+            seg = "SegmentedModel.nii.gz",
+            apply_mask = False
+    ):
+        if isinstance(chi, str) and not os.path.exists(os.path.join(root_dir, chi)):
+            raise ValueError(f"Path to chi is invalid! ({os.path.join(root_dir, chi)})")
+        self._chi = os.path.join(root_dir, chi) if isinstance(chi, str) and os.path.exists(os.path.join(root_dir, chi)) else chi if not isinstance(chi, str) else None
+        self._M0 = os.path.join(root_dir, M0) if isinstance(M0, str) and os.path.exists(os.path.join(root_dir, M0)) else M0 if not isinstance(M0, str) else None
+        self._R1 = os.path.join(root_dir, R1) if isinstance(R1, str) and os.path.exists(os.path.join(root_dir, R1)) else R1 if not isinstance(R1, str) else None
+        self._R2star = os.path.join(root_dir, R2star) if isinstance(R2star, str) and os.path.exists(os.path.join(root_dir, R2star)) else R2star if not isinstance(R2star, str) else None
+        self._mask = os.path.join(root_dir, mask) if isinstance(mask, str) and os.path.exists(os.path.join(root_dir, mask)) else mask if not isinstance(mask, str) else None
+        self._seg = os.path.join(root_dir, seg) if isinstance(seg, str) and os.path.exists(os.path.join(root_dir, seg)) else seg if not isinstance(seg, str) else None
+        self._apply_mask = apply_mask
+
+    @property
+    def voxel_size(self):
+        zooms = self.nii_header.get_zooms()
+        return zooms if len(zooms) == 3 else np.array([zooms[0] for i in range(3)])
+
+    @property
+    def nii_header(self):
+        if isinstance(self._chi, str):
+            return nib.load(self._chi).header
+        header = nib.Nifti1Header()
+        return header
+    
+    @property
+    def nii_affine(self):
+        if isinstance(self._chi, str):
+            return nib.load(self._chi).affine
+        return np.eye(4)
+
+    def _do_apply_mask(self, nii): return nib.Nifti1Image(dataobj=nii.get_fdata() * self.mask.get_fdata(), affine=nii.affine, header=nii.header) if self._apply_mask else nii
+
+    @property
+    def chi(self): return self._do_apply_mask(nib.load(self._chi) if isinstance(self._chi, str) else nib.Nifti1Image(self._chi, affine=self.nii_affine, header=self.nii_header))
+
+    @property
+    def mask(self): return nib.load(self._mask) if isinstance(self._mask, str) else nib.Nifti1Image(self._mask or np.array(self._chi != 0), affine=self.nii_affine, header=self.nii_header)
+
+    @property
+    def M0(self): return self._do_apply_mask(nib.load(self._M0) if isinstance(self._M0, str) else nib.Nifti1Image(self._M0 or np.array(self.mask.get_fdata() * 1), affine=self.nii_affine, header=self.nii_header))
+
+    @property
+    def R1(self): return self._do_apply_mask(nib.load(self._R1) if isinstance(self._R1, str) else nib.Nifti1Image(self._R1 or np.array(self.mask.get_fdata() * 1), affine=self.nii_affine, header=self.nii_header))
+    
+    @property
+    def R2star(self): return self._do_apply_mask(nib.load(self._R2star) if isinstance(self._R2star, str) else nib.Nifti1Image(self._R2star or np.array(self.mask.get_fdata() * 50), affine=self.nii_affine, header=self.nii_header))
+    
+    @property
+    def seg(self): return nib.load(self._seg) if isinstance(self._seg, str) else nib.Nifti1Image(self._seg or self.mask.get_fdata(), affine=self.nii_affine, header=self.nii_header)
+    
+
+class ReconParams:
+    """
+    A class used to represent reconstruction parameters.
+
+    Attributes
+    ----------
+    subject : str
+        The ID of the subject.
+    session : str
+        The ID of the session.
+    run : int
+        The run number.
+    TR : float
+        Repetition time (in seconds).
+    TEs : np.array
+        Echo times (in seconds).
+    flip_angle : int
+        Flip angle (in degrees).
+    B0 : int
+        Magnetic field strength (in Tesla).
+    B0_dir : np.array
+        B0 field direction.
+    phase_offset : int
+        Phase offset (in radians).
+    generate_phase_offset : bool
+        Boolean to control phase offset generation.
+    generate_shim_field : bool
+        Boolean to control shim field generation.
+    voxel_size : np.array
+        Voxel size (in mm).
+    peak_snr : float
+        Peak signal-to-noise ratio.
+    random_seed : int
+        Random seed to use for noise.
+    """
+
+    def __init__(
+            self,
+            subject="1",
+            session="1",
+            run="1",
+            TR=50e-3,
+            TEs=np.array([ 4e-3, 12e-3, 20e-3, 28e-3 ]),
+            flip_angle=15,
+            B0=7,
+            B0_dir=np.array([0, 0, 1]),
+            phase_offset=0,
+            generate_phase_offset=True,
+            generate_shim_field=True,
+            voxel_size=np.array([1.0, 1.0, 1.0]),
+            peak_snr=np.inf,
+            random_seed=None
+        ):
+        self.subject = subject
+        self.session = session
+        self.run = run
+        self.TR = TR
+        self.TEs = TEs
+        self.flip_angle = flip_angle
+        self.B0 = B0
+        self.B0_dir = B0_dir
+        self.phase_offset = phase_offset
+        self.generate_phase_offset = generate_phase_offset
+        self.generate_shim_field = generate_shim_field
+        self.voxel_size = voxel_size
+        self.peak_snr = peak_snr
+        self.random_seed = random_seed
+
+def generate_bids(tissue_params: TissueParams, recon_params: ReconParams, bids_dir):
+    """
+    Simulate T2*-weighted magnitude and phase images and save the outputs in the BIDS-compliant format.
+
+    This function simulates a T2*-weighted MRI signal based on a ground truth susceptibility map,
+    and saves the outputs (images, JSON headers) in the BIDS-compliant format in the specified
+    directory.
+
+    Parameters
+    ----------
+    tissue_params : TissueParams
+        Provides paths to different tissue parameter files or the 3D numpy arrays themselves.
+    recon_params : ReconParams
+        Provides parameters for the simulated reconstruction.
+    bids_dir : str
+        The directory where the BIDS-formatted outputs will be saved.
+
+    Returns
+    -------
+    None
+        Outputs are saved as files in the bids_dir directory.
+
+    """
+
+    # create output directories
+    print("Creating output directory...")
+    os.makedirs(bids_dir, exist_ok=True)
+    
+    # recon name
+    recon_name = f"sub-{recon_params.subject}_ses-{recon_params.session}_run-{recon_params.run}"
+    session_dir = os.path.join(bids_dir, f"sub-{recon_params.subject}", f"ses-{recon_params.session}")
+    os.makedirs(os.path.join(session_dir, 'anat'), exist_ok=True)
+    os.makedirs(os.path.join(session_dir, 'extra_data'), exist_ok=True)
+
+    # random number generator for noise etc.
+    rng = np.random.default_rng(recon_params.random_seed)
+
+    # image-space resizing
+    print("Image-space resizing of chi...")
+    chi_downsampled_nii = resize(tissue_params.chi, recon_params.voxel_size)
+    nib.save(chi_downsampled_nii, filename=os.path.join(session_dir, "extra_data", f"{recon_name}_chi.nii"))
+    print("Image-space cropping of mask...")
+    nib.save(resize(tissue_params.mask, recon_params.voxel_size, 'nearest'), filename=os.path.join(session_dir, "extra_data", f"{recon_name}_mask.nii"))
+    print("Image-space cropping of segmentation...")
+    nib.save(resize(tissue_params.seg, recon_params.voxel_size, 'nearest'), filename=os.path.join(session_dir, "extra_data", f"{recon_name}_segmentation.nii"))
+
+    # calculate field
+    print("Computing field model...")
+    field = generate_field(tissue_params.chi.get_fdata(), voxel_size=tissue_params.voxel_size, B0_dir=recon_params.B0_dir)
+    nib.save(resize(nib.Nifti1Image(dataobj=np.array(field, dtype=np.float32), affine=tissue_params.nii_affine, header=tissue_params.nii_header), recon_params.voxel_size), filename=os.path.join(session_dir, "extra_data", f"{recon_name}_field.nii"))
+
+    # simulate shim field
+    if recon_params.generate_shim_field:
+        print("Computing shim fields...")
+        _, field, _ = generate_shimmed_field(field, tissue_params.mask.get_fdata(), order=2)
+
+    # phase offset
+    if recon_params.generate_phase_offset:
+        print("Computing phase offset...")
+        phase_offset = recon_params.phase_offset + generate_phase_offset(tissue_params.M0.get_fdata(), tissue_params.mask.get_fdata(), tissue_params.M0.get_fdata().shape)
+
+    # signal model
+    multiecho = len(recon_params.TEs) > 1
+    for i in range(len(recon_params.TEs)):
+        print(f"Computing MR signal for echo {i+1}...")
+        recon_name_i = f"{recon_name}_echo-{i+1}" if multiecho else recon_name
+
+        sigHR = generate_signal(
+            field=field,
+            B0=recon_params.B0,
+            TR=recon_params.TR,
+            TE=recon_params.TEs[i],
+            flip_angle=recon_params.flip_angle,
+            phase_offset=phase_offset,
+            R1=tissue_params.R1.get_fdata(),
+            R2star=tissue_params.R2star.get_fdata(),
+            M0=tissue_params.M0.get_fdata()
+        )
+    
+        # k-space cropping of sigHR
+        print(f"k-space cropping of MR signal for echo {i+1}...")
+        resolution = np.array(np.round((np.array(tissue_params.chi.header.get_zooms()) / recon_params.voxel_size) * np.array(tissue_params.chi.header.get_data_shape())), dtype=int)
+        sigHR_cropped = crop_kspace(sigHR, resolution)
+        del sigHR
+
+        # noise
+        print(f"Simulating noise for echo {i+1}...")
+        sigHR_cropped_noisy = add_noise(sigHR_cropped, peak_snr=recon_params.peak_snr, rng=rng)
+        del sigHR_cropped
+
+        # save nifti images
+        mag_filename = f"{recon_name_i}_part-mag" + ("_MEGRE" if multiecho else "_T2starw")
+        phs_filename = f"{recon_name_i}_part-phase" + ("_MEGRE" if multiecho else "_T2starw")
+        nib.save(nib.Nifti1Image(dataobj=np.abs(sigHR_cropped_noisy)*500, affine=chi_downsampled_nii.affine, header=chi_downsampled_nii.header), filename=os.path.join(session_dir, "anat", f"{mag_filename}.nii"))
+        nib.save(nib.Nifti1Image(dataobj=np.angle(sigHR_cropped_noisy), affine=chi_downsampled_nii.affine, header=chi_downsampled_nii.header), filename=os.path.join(session_dir, "anat", f"{phs_filename}.nii"))
+
+        # json header
+        print(f"Creating JSON headers...")
+        json_dict = { 'EchoTime': recon_params.TEs[i], 'MagneticFieldStrength': recon_params.B0, 'EchoNumber': i+1, 'ProtocolName': 'T2starw', 'ConversionSoftware': 'qsm-forward' }
+
+        json_dict_phs = json_dict.copy()
+        json_dict_phs['ImageType'] = ['P', 'PHASE']
+        json_dict_mag = json_dict.copy()
+        json_dict_mag['ImageType'] = ['M', 'MAGNITUDE']
+
+        with open(os.path.join(session_dir, "anat", f"{mag_filename}.json"), 'w') as mag_json_file:
+            json.dump(json_dict_mag, mag_json_file)
+        with open(os.path.join(session_dir, "anat", f"{phs_filename}.json"), 'w') as phs_json_file:
+            json.dump(json_dict_phs, phs_json_file)
+
+    print("Done!")
+
+
+def generate_field(chi, voxel_size=[1, 1, 1], B0_dir=[0, 0, 1]):
+    """
+    Perform the forward convolution operation.
+
+    This function performs the forward convolution step of the QSM simulation.
+
+    Parameters
+    ----------
+    chi : numpy.ndarray
+        The susceptibility distribution array.
+
+    Returns
+    -------
+    numpy.ndarray
+        The resulting magnetic field array after the forward convolution operation.
+
+    """
+    dims = np.array(chi.shape)
+    D = _generate_3d_dipole_kernel(data_shape=dims, voxel_size=voxel_size, B0_dir=B0_dir)
+    
+    chitemp = np.ones(2 * dims) * chi[-1, -1, -1]
+    chitemp[:dims[0], :dims[1], :dims[2]] = chi
+    field = np.real(np.fft.ifftn(np.fft.fftn(chitemp) * D))
+    field = field[:dims[0], :dims[1], :dims[2]]
+
+    return field
+
+def generate_phase_offset(M0, mask, dims):
+    """
+    Generate a suitable phase offset.
+
+    Parameters
+    ----------
+    M0 : numpy.ndarray
+        The initial magnetization.
+    mask : numpy.ndarray
+        A binary mask that indicates the internal region of interest.
+    dims : tuple of int
+        The dimensions of the input image.
+
+    Returns
+    -------
+    numpy.ndarray
+        The phase offset of the input image.
+
+    """
+
+    c, w = _center_of_mass(M0)
+    
+    x, y, z = np.meshgrid(
+        np.arange(1, dims[1]+1)-c[1],
+        np.arange(1, dims[0]+1)-c[0],
+        np.arange(1, dims[2]+1)-c[2]
+    )
+    
+    temp = (x/w[1])**2 + (y/w[0])**2 + (z/w[2])**2
+    
+    max_temp = np.max(temp[mask != 0])
+    min_temp = np.min(temp[mask != 0])
+    
+    phase_offset = -temp / (max_temp - min_temp) * np.pi
+
+    return phase_offset
+
+
+def generate_shimmed_field(field, mask, order=2):
+    """
+    Simulate field shimming by fitting the field with second- and third-order Legendre polynomials.
+
+    Parameters
+    ----------
+    field : numpy.ndarray
+        3D array representing the magnetic field to fit.
+    mask : numpy.ndarray
+        3D binary array. Must be the same shape as `field`. A True value at a coordinate will 
+        include that point in the fit.
+    order : int, optional
+        The order of the polynomial to fit. Must be 0, 1, or 2. Default is 2.
+
+    Returns
+    -------
+    FIT3D : numpy.ndarray
+        3D array representing the fitted field.
+    Residuals : numpy.ndarray
+        3D array representing the residuals of the fit.
+    b : numpy.ndarray
+        1D array representing the coefficients of the fitted polynomial.
+
+    Raises
+    ------
+    ValueError
+        If `field` and `mask` shapes are not the same.
+    """
+
+    dim = field.shape
+    
+    ## for volume fitting
+    #mask = np.ones(mask.shape)
+    indices = np.nonzero(mask)
+    x1, y1, z1 = indices
+    R = field[indices]
+    b = None
+    
+    if len(indices[0]) > (3*order)**2:
+        model = _create_model(x1, y1, z1, dim, order)
+        b = np.linalg.pinv(model) @ R
+        temp = R - model @ b
+        del model, R
+        
+        indices = np.meshgrid(*[range(d) for d in dim], indexing='ij')
+        x1, y1, z1 = [ind.flatten() for ind in indices]
+        model = _create_model(x1, y1, z1, dim, order)
+        
+        Fit = model @ b
+        del model
+        
+        FIT3D = Fit.reshape(dim)
+        Residuals = (field-FIT3D)
+    else:
+        FIT3D = np.zeros_like(field)
+        Residuals = (field-FIT3D) * mask
+    
+    return FIT3D, Residuals, b
+
+def generate_signal(field, B0=3, TR=1, TE=30e-3, flip_angle=90, phase_offset=0, R1=1, R2star=50, M0=1):
+    """
+    Compute the MRI signal based on the given parameters.
+
+    Parameters
+    ----------
+    field : numpy.ndarray
+        The magnetic field distribution.
+    B0 : float, optional
+        The main magnetic field strength. Default is 3.
+    TR : float, optional
+        The repetition time. Default is 1.
+    TE : float, optional
+        The echo time. Default is 30e-3.
+    flip_angle : float, optional
+        The flip angle in degrees. Default is 90.
+    phase_offset : float, optional
+        The phase offset. Default is 0.
+    R1 : float or numpy.ndarray, optional
+        The longitudinal relaxation rate. Can be a single value or a 3D numpy array. Default is 1.
+    R2star : float or numpy.ndarray, optional
+        The effective transverse relaxation rate. Can be a single value or a 3D numpy array. Default is 50.
+    M0 : float or numpy.ndarray, optional
+        The equilibrium magnetization. Can be a single value or a 3D numpy array. Default is 1.
+
+    Returns
+    -------
+    numpy.ndarray
+        The computed MRI signal.
+
+    """
+
+    sigHR = M0 * np.exp(1j * (2 * np.pi * field * B0 * 42.58 * TE + phase_offset)) * np.exp(-TE * R2star) \
+        * (1 - np.exp(-TR * R1)) * np.sin(np.deg2rad(flip_angle)) / (1 - np.cos(np.deg2rad(flip_angle)) * np.exp(-TR * R1))
+    sigHR[np.isnan(sigHR)]
+
+    return sigHR
+
+def add_noise(sig, peak_snr=np.inf, rng=None):
+    """
+    Add complex Gaussian noise to a signal.
+
+    Parameters
+    ----------
+    sig : numpy.ndarray
+        The input signal to which noise will be added.
+    peak_snr : float, optional
+        The peak signal-to-noise ratio, by default np.inf
+    rng : numpy.random.Generator, optional
+        A random number Generator. If None, a new Generator will be created.
+
+    Returns
+    -------
+    numpy.ndarray
+        The input signal with added noise.
+    """
+
+    # Create a new RNG if one was not provided
+    if rng is None:
+        rng = np.random.default_rng()
+
+    noise = rng.standard_normal(sig.shape) + 1j * rng.standard_normal(sig.shape)
+    sig_noisy = sig + (noise * np.max(np.abs(sig))) / peak_snr
+    return sig_noisy
+
+
+def resize(nii, voxel_size, interpolation='continuous'):
+    """
+    Resize a Nifti image to a voxel size.
+
+    Parameters
+    ----------
+    nii : nibabel.nifti1.Nifti1Image
+        The input Nifti image.
+    voxel_size : list of float
+        The desired voxel size after resizing.
+    interpolation : str
+        Can be 'continuous', 'linear', or 'nearest'. Indicates the resample method. Default='continuous'.
+
+    Returns
+    -------
+    nibabel.nifti1.Nifti1Image
+        The resized Nifti image.
+
+    """
+    
+    target_shape = np.array(np.round((np.array(nii.header.get_zooms()) / voxel_size) * np.array(nii.header.get_data_shape())), dtype=int)
+    target_affine = np.diag(list(voxel_size) + [1])
+    
+    return resample_img(
+        nii,
+        target_affine=target_affine,
+        target_shape=target_shape,
+        interpolation=interpolation
+    )
+
+
+def crop_imagespace(x, shape):
+    """
+    Crop a nD matrix around its center.
+
+    Parameters
+    ----------
+    x : numpy.ndarray
+        The input n-dimensional matrix.
+    shape : tuple of int
+        The desired shape after cropping.
+
+    Returns
+    -------
+    numpy.ndarray
+        The cropped matrix.
+
+    """
+        
+    m = np.array(x.shape)
+    s = np.array(shape)
+    if s.size < m.size:
+        s = np.concatenate((s, np.ones(m.size - s.size, dtype=int)))
+    if np.array_equal(m, s):
+        res = x
+        return res
+    idx = []
+    for n in range(s.size):
+        start = np.floor_divide(m[n], 2) + np.ceil(-s[n] / 2)
+        end = np.floor_divide(m[n], 2) + np.ceil(s[n] / 2)
+        idx.append(slice(int(start), int(end)))
+    res = x[tuple(idx)]
+    return res
+
+def crop_kspace(volume, dims, scaling=True, gibbs_correction=True):
+    """
+    Crop a 3D volume in k-space and apply optional scaling and Gibbs ringing correction.
+
+    Parameters
+    ----------
+    volume : numpy.ndarray
+        The input 3D volume.
+    dims : tuple of int
+        The desired dimensions after cropping.
+    scaling : bool, optional
+        Whether to scale the cropped volume to maintain the total energy. Default is True.
+    gibbs_correction : bool, optional
+        Whether to apply Gibbs ringing correction. Default is True.
+
+    Returns
+    -------
+    numpy.ndarray
+        The cropped volume.
+
+    """
+
+    working_volume = np.fft.ifftn(np.fft.ifftshift(crop_imagespace(np.fft.fftshift(np.fft.fftn(volume)), dims)))
+    
+    # gibbs correction is only needed for non-complex volumes
+    if not np.iscomplexobj(volume):
+        working_volume = np.real(working_volume)
+        
+        if gibbs_correction:
+            working_volume = gibbs_removal(gibbs_removal(working_volume, slice_axis=2), slice_axis=1)
+
+    if scaling:
+        working_volume *= np.prod(dims) / np.prod(volume.shape)
+    
+    return working_volume
+
+
+def _generate_3d_dipole_kernel(data_shape, voxel_size, B0_dir):
+    """
+    Generate a 3D dipole kernel.
+
+    This function generates a 3D dipole kernel used in the forward convolution step of the QSM simulation.
+
+    Parameters
+    ----------
+    data_shape : tuple of int
+        The shape of the data array (nx, ny, nz).
+    voxel_size : list of float
+        The size of a voxel in each direction (dx, dy, dz).
+    B0_dir : list of float
+        The direction of the B0 field (B0x, B0y, B0z).
+
+    Returns
+    -------
+    numpy.ndarray
+        A 3D array representing the dipole kernel.
+
+    """
+    kx, ky, kz = np.meshgrid(
+        np.arange(-data_shape[1], data_shape[1]),
+        np.arange(-data_shape[0], data_shape[0]),
+        np.arange(-data_shape[2], data_shape[2])
+    )
+
+    kx = kx / (2 * voxel_size[0] * np.max(np.abs(kx)))
+    ky = ky / (2 * voxel_size[1] * np.max(np.abs(ky)))
+    kz = kz / (2 * voxel_size[2] * np.max(np.abs(kz)))
+
+    k2 = kx**2 + ky**2 + kz**2
+    k2[k2 == 0] = np.finfo(float).eps
+    D = np.fft.fftshift(1 / 3 - ((kx * B0_dir[1] + ky * B0_dir[0] + kz * B0_dir[2])**2 / k2))
+    
+    return D
+
+
+def _center_of_mass(data):
+    """
+    Compute the center of mass of a 3D array.
+
+    Parameters
+    ----------
+    data : numpy.ndarray
+        The input 3D array.
+
+    Returns
+    -------
+    tuple
+        A tuple containing two arrays:
+        1) The coordinates of the center of mass.
+        2) The standard deviation along each axis.
+
+    """
+
+    data = np.abs(data)
+    dims = np.shape(data)
+    coord = np.zeros(len(dims))
+    width = np.zeros(len(dims))
+
+    for k in range(len(dims)):
+        dimsvect = np.ones(len(dims), dtype=int)
+        dimsvect[k] = dims[k]
+        temp = np.multiply(data, np.reshape(np.arange(1, dims[k]+1), dimsvect))
+        coord[k] = np.sum(temp)/np.sum(data)
+        temp = np.multiply(data, np.power(np.reshape(np.arange(1, dims[k]+1), dimsvect)-coord[k], 2))
+        width[k] = np.sqrt(np.sum(temp)/np.sum(data))
+
+    return coord, width
+
+def _create_model(x1, y1, z1, dim, order):
+    """
+    Creates a model based on x, y, z coordinates and the specified order.
+
+    Parameters
+    ----------
+    x1, y1, z1 : numpy.ndarray
+        1D arrays of the x, y, z coordinates respectively.
+    dim : tuple of int
+        The shape of the 3D space.
+    order : int
+        The order of the model to create. Must be 0, 1, or 2.
+
+    Returns
+    -------
+    model : numpy.ndarray
+        2D array where each row is the model for the corresponding point.
+
+    Raises
+    ------
+    ValueError
+        If order is not 0, 1, or 2.
+    """
+    Nsize = [1, 4, 10, 20, 35]
+    N = Nsize[order+1]
+    model = np.zeros((len(x1), N), dtype=float)
+    
+    # zeroth order
+    if order >= 0:
+        model[:, 0] = 1
+    
+    # first order
+    if order >= 1:
+        model[:, 1] = np.reshape(x1 - dim[0]/2, (len(x1),))
+        model[:, 2] = np.reshape(y1 - dim[1]/2, (len(x1),))
+        model[:, 3] = np.reshape(z1 - dim[2]/2, (len(x1),))
+    
+    # second order
+    if order >= 2:
+        model[:, 4] = model[:, 1] * model[:, 1] - model[:, 2] * model[:, 2] # siemens x^2 - y^2
+        model[:, 5] = model[:, 1] * model[:, 2] # x^1 y^1 z^0 - siemens xy
+        model[:, 6] = 2 * model[:, 3] * model[:, 3] - model[:, 2] * model[:, 2] - model[:, 1] * model[:, 1] # 2 z^2 - x^2 - y^2
+        model[:, 7] = model[:, 2] * model[:, 3] # x^0 y^1 z^1 - siemens yz
+        model[:, 8] = model[:, 3] * model[:, 1] # x^1 y^0 z^1 - siemens xz
+
+    return model
+
+def generate_susceptibility_phantom(resolution, background, large_cylinder_val, small_cylinder_radii, small_cylinder_vals):
+    assert len(small_cylinder_radii) == len(small_cylinder_vals), "Number of small cylinders and their values should be the same"
+    
+    # Initialize the 3D array with the background value
+    array = np.full(resolution, fill_value=background, dtype=float)
+
+    # Calculate the center and the large radius
+    center = [res//2 for res in resolution]
+    large_radius = min(center[1:]) * 0.75
+
+    # Create coordinates for the 3D array
+    z,y,x = np.indices(resolution)
+    
+    # Calculate the lower and upper limit for the height
+    lower_limit1 = (1 - 0.75) / 2 * resolution[0]
+    upper_limit2 = (1 + 0.75) / 2 * resolution[0]
+
+    lower_limit3 = (1 - 0.6) / 2 * resolution[0]
+    upper_limit4 = (1 + 0.6) / 2 * resolution[0]
+    
+    # Create the large cylinder along x-axis
+    large_cylinder = ((z-center[2])**2 + (y-center[1])**2 < large_radius**2) & (x >= lower_limit1) & (x < upper_limit2)
+    array[large_cylinder] = large_cylinder_val
+
+    # Calculate angle between each small cylinder
+    angle = 2*np.pi/len(small_cylinder_radii)
+    
+    # Create the small cylinders
+    for i, (small_radius, small_val) in enumerate(zip(small_cylinder_radii, small_cylinder_vals)):
+        # Calculate center of the small cylinder
+        small_center_z = center[2] + large_radius/2 * np.cos(i*angle)
+        small_center_y = center[1] + large_radius/2 * np.sin(i*angle)
+        
+        small_cylinder = ((z-small_center_z)**2 + (y-small_center_y)**2 < small_radius**2) & (x >= lower_limit3) & (x < upper_limit4)
+        array[small_cylinder] = small_val
+    
+    return array
+
+def simulate_susceptibility_sources(
+    simulation_dim=160,
+    rectangles_total=50,
+    spheres_total=50,
+    sus_std=1,
+    shape_size_min_factor=0.01,
+    shape_size_max_factor=0.5,
+    seed=None
+):
+    """
+    This function simulates susceptibility sources by generating a three-dimensional numpy array, 
+    and populating it with a certain number of randomly generated and positioned rectangular prisms and spheres.
+    
+    Parameters
+    ----------
+    simulation_dim : int
+        The size of the simulation space in each dimension (i.e., the simulation space is simulation_dim^3).
+        
+    rectangles_total : int
+        The total number of rectangular prisms to generate in the simulation space.
+        
+    spheres_total : int
+        The total number of spheres to generate in the simulation space.
+        
+    sus_std : float
+        The standard deviation of the Gaussian distribution from which susceptibility values are drawn.
+        
+    shape_size_min_factor : float
+        A factor to determine the minimum size of the shapes (both rectangular prisms and spheres). 
+        The actual minimum size in each dimension is calculated as simulation_dim * shape_size_min_factor.
+        
+    shape_size_max_factor : float
+        A factor to determine the maximum size of the shapes (both rectangular prisms and spheres). 
+        The actual maximum size in each dimension is calculated as simulation_dim * shape_size_max_factor.
+
+    seed : int, optional
+        A seed for the random number generator. If None, a random seed will be used.
+        
+    Returns
+    -------
+    temp_sources : ndarray
+        A three-dimensional numpy array of size (simulation_dim, simulation_dim, simulation_dim) 
+        that contains the simulated susceptibility sources. Rectangular prisms and spheres have susceptibility 
+        values drawn from a Gaussian distribution, while all other points are set to zero.
+    """
+
+    temp_sources = np.zeros((simulation_dim, simulation_dim, simulation_dim))
+
+    # Create a new generator instance with the provided seed if one was given
+    rng = np.random.default_rng(seed)
+
+    # Generate rectangles
+    for shapes in range(rectangles_total):
+        shrink_factor = 1 / ((shapes / rectangles_total + 1))
+        shape_size_min = np.floor(
+            simulation_dim * shrink_factor * shape_size_min_factor
+        )
+        shape_size_max = np.floor(
+            simulation_dim * shrink_factor * shape_size_max_factor
+        )
+
+        susceptibility_value = rng.normal(loc=0.0, scale=sus_std)
+        random_sizex = rng.integers(low=shape_size_min, high=shape_size_max)
+        random_sizey = rng.integers(low=shape_size_min, high=shape_size_max)
+        random_sizez = rng.integers(low=shape_size_min, high=shape_size_max)
+        x_pos = rng.integers(simulation_dim)
+        y_pos = rng.integers(simulation_dim)
+        z_pos = rng.integers(simulation_dim)
+
+        x_pos_max = x_pos + random_sizex
+        if x_pos_max >= simulation_dim:
+            x_pos_max = simulation_dim
+
+        y_pos_max = y_pos + random_sizey
+        if y_pos_max >= simulation_dim:
+            y_pos_max = simulation_dim
+
+        z_pos_max = z_pos + random_sizez
+        if z_pos_max >= simulation_dim:
+            z_pos_max = simulation_dim
+
+        temp_sources[
+            x_pos:x_pos_max, y_pos:y_pos_max, z_pos:z_pos_max
+        ] = susceptibility_value
+
+    # Generate spheres
+    for sphere in range(spheres_total):
+        susceptibility_value = rng.normal(loc=0.0, scale=sus_std)
+        sphere_radius = rng.integers(low=shape_size_min//2, high=shape_size_max//2)
+        x_center = rng.integers(simulation_dim)
+        y_center = rng.integers(simulation_dim)
+        z_center = rng.integers(simulation_dim)
+
+        # Iterate over the 3D array
+        for x in range(max(0, x_center-sphere_radius), min(simulation_dim, x_center+sphere_radius)):
+            for y in range(max(0, y_center-sphere_radius), min(simulation_dim, y_center+sphere_radius)):
+                for z in range(max(0, z_center-sphere_radius), min(simulation_dim, z_center+sphere_radius)):
+                    # Determine if this point is inside the sphere
+                    if (x - x_center) ** 2 + (y - y_center) ** 2 + (z - z_center) ** 2 <= sphere_radius ** 2:
+                        temp_sources[x, y, z] = susceptibility_value
+
+    return temp_sources
+
+